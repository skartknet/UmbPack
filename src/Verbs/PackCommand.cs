﻿using System;
using System.IO;
using System.IO.Compression;
using System.Linq;
using System.Threading.Tasks;
using System.Xml.Linq;

using CommandLine;
using Umbraco.Packager.CI.Extensions;
using Umbraco.Packager.CI.Properties;

namespace Umbraco.Packager.CI.Verbs
{
    [Verb("pack", HelpText = "HelpPack", ResourceType = typeof(HelpTextResource))]
    public class PackOptions
    {
        [Value(0, MetaName = "file/folder", Required = true,
            HelpText = "HelpPackFile", ResourceType = typeof(HelpTextResource))]
        public string FolderOrFile { get; set; }

        [Option('o', "OutputDirectory",
            HelpText = "HelpPackOutput", 
            ResourceType = typeof(HelpTextResource),
            Default = ".")]
        public string OutputDirectory { get; set; }

        [Option('v', "Version",
            HelpText = "HelpPackVersion",
            ResourceType = typeof(HelpTextResource))]
        public string Version { get; set; }

<<<<<<< HEAD
        [Option('p', "Properties",
            HelpText = "HelpPackProperties",
            ResourceType = typeof(HelpTextResource))]
        public string Properties { get; set; }
=======
        [Option('n', "PackageFileName",
            HelpText = "HelpPackPackageFileName",
            ResourceType = typeof(HelpTextResource))]
        public string PackageFileName { get; set; }
>>>>>>> d4b61770
    }


    /// <summary>
    ///  Pack command, lets you create a package.zip either from a package.xml or a folder
    /// </summary>
    /// <remarks>
    ///    you can mark up the package.xml file with a couple of extra things
    ///    and when its processed by this command, to make the full version
    ///    
    /// Example: 
    /// <![CDATA[
    ///     <files>
    ///         <file path="../path/to/file.dll" orgPath="bin" />
    ///         <folder path="../path/to/folder/App_Plugins" orgPath="App_Plugins" />
    ///     </files>
    /// ]]>
    /// 
    ///  this would copy the file to the bin folder in the package
    ///  and copy the content of the folder to the App_Plugins folder
    ///  the structure of the folder beneath this level is also preserved.
    /// </remarks>
    internal static class PackCommand
    {
        public async static Task<int> RunAndReturn(PackOptions options)
        {
            // make sure the output directory exists
            Directory.CreateDirectory(options.OutputDirectory);

            // working dir, is where we build a structure of what the package will do
            var workingDir = CreateWorkingFolder(options.OutputDirectory, "__umbpack__tmp");

            // buildfolder is the things we zip up.
            var buildFolder = CreateWorkingFolder(options.OutputDirectory, "__umbpack__build");

            /*
            Console.WriteLine("Option: {0}", options.FolderOrFile);
            Console.WriteLine("Output Folder: {0}", options.OutputDirectory);
            Console.WriteLine("Working Folder: {0}", workingDir);
            Console.WriteLine("Build Folder: {0}", buildFolder);
            */
           
            var packageFile = options.FolderOrFile;
            bool isFolder = false;

            if (!Path.GetExtension(options.FolderOrFile).Equals(".xml", StringComparison.InvariantCultureIgnoreCase))
            {
                // a folder - we assume the package.xml is in that folder
                isFolder = true;
                packageFile = Path.Combine(options.FolderOrFile, "package.xml");
                Console.WriteLine(Resources.Pack_BuildingFolder, options.FolderOrFile);
            }
            else
            {
                Console.WriteLine(Resources.Pack_BuildingFile);
            }

            if (!File.Exists(packageFile))
            {
                Console.WriteLine(Resources.Pack_MissingXml, packageFile);
                Environment.Exit(2);
            }

            Console.WriteLine(Resources.Pack_LoadingFile, packageFile);

            // load the package xml
            XElement packageXml = null;

            if (!string.IsNullOrWhiteSpace(options.Properties))
            {
                var packageXmlContents = File.ReadAllText(packageFile);

                var props = options.Properties.Split(";", StringSplitOptions.RemoveEmptyEntries)
                    .Select(x => x.Split('='))
                    .ToDictionary(x => x[0], x => x[1]);

                foreach (var prop in props)
                {
                    packageXmlContents = packageXmlContents.Replace($"${prop.Key}$", prop.Value);
                }

                packageXml = XElement.Parse(packageXmlContents);
            }
            else
            {
                packageXml = XElement.Load(packageFile);
            }

            Console.WriteLine(Resources.Pack_UpdatingVersion);

            // stamp the package version.
            var version = GetOrSetPackageVersion(packageXml, options.Version);

            Console.WriteLine(Resources.Pack_GetPackageName);

            // work out what we are going to call the package
            var packageFileName = !string.IsNullOrWhiteSpace(options.PackageFileName)
                ? options.PackageFileName.EnsureEndsWith(".zip")
                : GetPackageFileName(packageXml, version);

            // work out what where we are going to output the package to
            var packageOutputPath = Path.Combine(options.OutputDirectory, packageFileName);

            Console.WriteLine(Resources.Pack_AddPackageFiles);
            // add any files based on what is already in the package.xml
            AddFilesBasedOnPackageXml(packageXml, workingDir);

            // if the source is a folder, grab all the files from that folder
            if (isFolder) AddFilesFromFolders(options.FolderOrFile, workingDir);

            Console.WriteLine(Resources.Pack_BuildPackage);
            BuildPackageFolder(packageXml, workingDir, buildFolder);
            Directory.Delete(workingDir, true);

            CreateZip(buildFolder, packageOutputPath);

            Console.WriteLine(Resources.Pack_Complete);   
            Directory.Delete(buildFolder, true);

            return 0;
        }

        private static string CreateWorkingFolder(string path, string subFolder = "", bool clean = true) 
        {
            var folder = Path.Combine(path, subFolder);
            
            if (clean && Directory.Exists(folder))
                Directory.Delete(folder, true);

            Directory.CreateDirectory(folder);
            return folder;
        }

        private static string GetPackageFileName(XElement packageFile, string version)
        {
            var nameNode = packageFile.Element("info")?.Element("package")?.Element("name");
            if (nameNode != null)
            {
                var name = nameNode.Value
                    .Replace(".", "_")
                    .Replace(" ", "_");

                return $"{name}_{version}.zip";
            }

            Environment.Exit(2);
            return "";
        }

        private static string GetOrSetPackageVersion(XElement packageXml, string version)
        {
            if (!string.IsNullOrWhiteSpace(version))
            {
                var packageNode = packageXml.Element("info")?.Element("package");
                if (packageNode != null)
                {
                    var versionNode = packageNode.Element("version");
                    if (versionNode == null)
                    {
                        versionNode = new XElement("version");
                        packageNode.Add(versionNode);
                    }

                    versionNode.Value = version;
                }
                return version;
            }
            else
            {
                return packageXml?.Element("info")?.Element("package")?.Element("version")?.Value;
            }
        }


        /// <summary>
        ///  Adds all the files in one folder (and sub folders) to the package directory.
        /// </summary>
        private static void AddFilesFromFolders(string sourceFolder, string dest, string prefix = "")
        {
            Console.WriteLine(Resources.Pack_AddingFolder, sourceFolder);

            foreach(var file in Directory.GetFiles(sourceFolder, "*.*", SearchOption.AllDirectories))
            {
                var relative = file.Substring(sourceFolder.Length+1);

                var destination = Path.Combine(prefix, dest, relative);

                Console.WriteLine(Resources.Pack_AddingSingle, relative, dest);

                Directory.CreateDirectory(Path.GetDirectoryName(destination));
                File.Copy(file, destination);
            }
        }

        /// <summary>
        ///  adds a single file to the package folder. 
        /// </summary>
        private static void AddFile(string sourceFile, string dest, string prefix = "")
        {
            var destination = Path.Combine(prefix, dest);
            Console.WriteLine(Resources.Pack_AddingSingle, sourceFile, dest);

            Directory.CreateDirectory(Path.GetDirectoryName(destination));
            File.Copy(sourceFile, destination);
        }

        private static void AddFilesBasedOnPackageXml(XElement package, string tempFolder)
        {
            var fileNodes = package.Elements("files");

            foreach (var node in fileNodes.Elements())
            {
                var (path, orgPath) = GetPathAndOrgPath(node);
                if (!string.IsNullOrWhiteSpace(path))
                {
                    switch (node.Name.LocalName)
                    {
                        case "file":
                            AddFile(path, orgPath, tempFolder);
                            break;
                        case "folder":
                            AddFilesFromFolders(path, orgPath, tempFolder);
                            break;
                    }
                }
            }
        }

        private static (string path, string orgPath) GetPathAndOrgPath(XElement node)
        {
            var orgPath = node.Attribute("orgPath")?.Value;
            var path = node.Attribute("path")?.Value;

            if (string.IsNullOrWhiteSpace(orgPath)) orgPath = "";

            // remove leading and trialing slashes from anything we have.
            orgPath = orgPath.Replace("/", "\\").Trim('\\');
            path = path.Replace("/", "\\").Trim('\\');

            return (path, orgPath);
        }

        private static void BuildPackageFolder(XElement package, string sourceFolder, string flatFolder)
        {
            var filesNode = package.Element("files");

            // clean out any child nodes we might already have
            filesNode.RemoveNodes();

            foreach (var file in Directory.GetFiles(sourceFolder, "*.*", SearchOption.AllDirectories))
            {
                var guid = Path.GetFileName(file);

                if (guid.Equals("package.xml", StringComparison.InvariantCultureIgnoreCase)) continue;

                var orgPath = Path.GetDirectoryName(file);
                var orgName = guid;

                if (orgPath.Length > sourceFolder.Length)
                {
                    orgPath = orgPath.Substring(sourceFolder.Length)
                        .Replace("\\", "/");
                }

                var dest = Path.Combine(flatFolder, guid);
                if (File.Exists(dest))
                {
                    guid = $"{Guid.NewGuid()}_{guid}";
                    dest = Path.Combine(flatFolder, guid);
                }

                filesNode.Add(new XElement("file",
                    new XElement("guid", guid),
                    new XElement("orgPath", orgPath),
                    new XElement("orgName", orgName)));

                File.Copy(file, dest);
            }

            package.Save(Path.Combine(flatFolder, "package.xml"));
        }
        private static void CreateZip(string folder, string zipFileName)
        {
            if (Directory.Exists(folder))
            {
                if (File.Exists(zipFileName))
                    File.Delete(zipFileName);

                Console.WriteLine(Resources.Pack_SavingPackage, zipFileName);

                ZipFile.CreateFromDirectory(folder, zipFileName);
            }
            else
            {
                Console.WriteLine(Resources.Pack_DirectoryMissing, folder);
            }
        }

    }
}<|MERGE_RESOLUTION|>--- conflicted
+++ resolved
@@ -29,17 +29,15 @@
             ResourceType = typeof(HelpTextResource))]
         public string Version { get; set; }
 
-<<<<<<< HEAD
         [Option('p', "Properties",
             HelpText = "HelpPackProperties",
             ResourceType = typeof(HelpTextResource))]
         public string Properties { get; set; }
-=======
+      
         [Option('n', "PackageFileName",
             HelpText = "HelpPackPackageFileName",
             ResourceType = typeof(HelpTextResource))]
         public string PackageFileName { get; set; }
->>>>>>> d4b61770
     }
 
 
